--- conflicted
+++ resolved
@@ -4,13 +4,9 @@
 
 #include "mb-env/netns.hpp"
 #include "mb-app/netfilter.hpp"
-<<<<<<< HEAD
+#include "mb-app/ipvs.hpp"
 #include "mb-app/cache-proxy.hpp"
-#include "lib/net.hpp"
-=======
-#include "mb-app/ipvs.hpp"
 #include "stats.hpp"
->>>>>>> cef8c410
 
 Middlebox::Middlebox(const std::shared_ptr<cpptoml::table>& node_config)
     : Node(node_config), node_pkt_hist(nullptr), listener(nullptr),
@@ -34,13 +30,10 @@
 
     if (*appliance == "netfilter") {
         app = new NetFilter(node_config);
-<<<<<<< HEAD
+    } else if (*appliance == "ipvs") {
+        app = new IPVS(node_config);
     } else if (*appliance == "squid-proxy") {
         app = new CacheProxy(node_config);
-=======
-    } else if (*appliance == "ipvs") {
-        app = new IPVS(node_config);
->>>>>>> cef8c410
     } else {
         Logger::get().err("Unknown appliance: " + *appliance);
     }
@@ -106,14 +99,9 @@
 {
     env->init(*this);
     env->run(mb_app_init, app);
-<<<<<<< HEAD
-    // TODO check the status of the app
-
-=======
     if (!listener) {
         listener = new std::thread(&Middlebox::listen_packets, this);
     }
->>>>>>> cef8c410
 }
 
 int Middlebox::rewind(NodePacketHistory *nph)

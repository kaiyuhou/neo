--- conflicted
+++ resolved
@@ -8,8 +8,7 @@
 
 void initialize(struct State *state)
 {
-<<<<<<< HEAD
-    plankton.initialize();
+    plankton.initialize(state);
     Logger::get_instance().info("Initialization done");
     assert(state);
 }
@@ -17,7 +16,4 @@
 void execute(struct State *state)
 {
     plankton.get_forwarding_process().exec_step(state);
-=======
-    plankton.initialize(state);
->>>>>>> 1d38f3b0
 }